import math

import numpy as np

from data import load_data

NUM_EPOCHS = 10
BATCH_SIZE = 64
LEARNING_RATE = 0.001

np.set_printoptions(threshold=12, edgeitems=6, linewidth=200, suppress=True)


def relu(x: np.ndarray) -> np.ndarray: return np.maximum(0, x)


def deriv_relu(x: np.ndarray) -> np.ndarray: return np.where(x > 0, 1, 0)


def softmax(x: np.ndarray) -> np.ndarray:
    e_x = np.exp(x - np.max(x))  # Reduces chance of encountering OverflowError; does not affect return value
    return e_x / np.sum(e_x)


def categorical_cross_entropy_loss(true_label: np.ndarray, predicted_label: np.ndarray) -> float:
    return -np.sum(true_label * np.log(predicted_label + 1e-9))  # Epsilon (1e-9) is added to avoid computing log(0)


def one_hot_encode(val: int, num_categories: int = 10) -> np.ndarray:
    if val >= num_categories: raise ValueError(f'The value {val} is out of the range {num_categories}')

    result = np.zeros((num_categories, 1))
    result[val] = 1

    return result


def one_hot_decode(vector: np.ndarray) -> int: return int(np.argmax(vector))


class NeuralNetwork:
    def __init__(self, activation_function: callable, layer_sizes: list[int]):
        self.activation_function = activation_function
        self.__init_matrices(layer_sizes)

    def __str__(self):
        a, z, W, b = self.a, self.z[1:], self.W[1:], self.b[1:]
        headers = ("Activation Matrices", "Raw Activation Matrices", "Weight Matrices", "Bias Matrices")

        display = (
                      f'{headers[0]} ({len(a)}):\n%s\n\n'
                      f'{headers[1]} ({len(z)}):\n%s\n\n'
                      f'{headers[2]} ({len(W)}):\n%s\n\n'
                      f'{headers[3]} ({len(b)}):\n%s\n\n'
                  ) % (
                      '\n\n'.join(
                          [f'Layer Index: {i}, Shape: {mat.shape}\n{np.array2string(mat)}' for i, mat in
                           enumerate(a, start=0)]
                      ),
                      '\n\n'.join(
                          [f'Layer Index: {i}, Shape: {mat.shape}\n{np.array2string(mat)}' for i, mat in
                           enumerate(z, start=1)]
                      ),
                      '\n\n'.join(
                          [f'Layer Index: {i}, Shape: {mat.shape}\n{np.array2string(mat)}' for i, mat in
                           enumerate(W, start=1)]
                      ),
                      '\n\n'.join(
                          [f'Layer Index: {i}, Shape: {mat.shape}\n{np.array2string(mat)}' for i, mat in
                           enumerate(b, start=1)]
                      ),
                  )

        return '\n'.join(
            line if any(line.startswith(header) for header in headers) else '\t' + line for line in display.splitlines()
        )

    def forward_propagate(self, input_array: np.ndarray) -> np.ndarray:
        input_array = input_array.astype(np.float64)

        self.a[0] = input_array
        for i in range(1, len(self.a)):
            self.z[i] = self.W[i] @ self.a[i - 1] + self.b[i]  # Don't inline this! It's needed for backpropagation
            self.a[i] = self.activation_function(self.z[i])
        self.a[-1] = softmax(self.z[-1])  # Overrides final activation function (sigmoid/tanh/relu) and applies softmax

        return self.a[-1]

    def backward_propagate(self, label: np.ndarray) -> dict[str, list[None | np.ndarray]]:
        label = label.astype(np.float64)

        d = [None] + [np.zeros(mat.shape) for mat in self.a[1:]]
        dW = [None] + [np.zeros(mat.shape) for mat in self.W[1:]]
        db = [None] + [np.zeros(mat.shape) for mat in self.b[1:]]

        for i in range(len(self.a) - 1, 0, -1):
            d[i] = self.a[i] - label if i == len(self.a) - 1 else (self.W[i + 1].T @ d[i + 1]) * deriv_relu(self.z[i])
            dW[i] = d[i] @ self.a[i - 1].T
            db[i] = d[i]

        return {'dW': dW, 'db': db}

    def __init_matrices(self, layer_sizes: list[int]):
        """
        Initializes all matrices to 0, except for the weights matrices, which are initialized using Kaiming He
        initialization. W[0] and b[0] are None to align with conventional neural network notation:
        e.g, in forward propagation, the following statement may be used: "a[1] = relu(W[1] @ a[0] + b[1])"
        """
        self.a = [np.zeros((layer_size, 1)) for layer_size in layer_sizes]
        self.z = [None] + [np.zeros((layer_size, 1)) for layer_size in layer_sizes[1:]]
        self.W = NeuralNetwork.__he_init_weights(layer_sizes)
        self.b = [None] + [np.zeros((layer_size, 1)) for layer_size in layer_sizes[1:]]

    @staticmethod
    def __he_init_weights(layer_sizes: list[int]) -> list[None | np.ndarray]:
        return [None] + [
            np.random.normal(loc=0, scale=math.sqrt(2 / input_size), size=(output_size, input_size))
            # For layer_sizes=[5, 3, 2], zip() returns iterable [(3, 5), (2, 3)]
            for output_size, input_size in zip(layer_sizes[1:], layer_sizes[:-1])
        ]


if __name__ == '__main__':
    data = {}
    load_data(
        {
            'test': 'image_data/mnist_test.csv',
            'train': 'image_data/mnist_train.csv'
        }, data
    )

    print('Preprocessing "test" data...')
    data['test'] = [
        (one_hot_encode(int(raw_vector[0])), raw_vector[1:].reshape(-1, 1).astype(np.float64))
        for raw_vector in data['test']
    ]
    print('Finished preprocessing "test" data!')

    print('Preprocessing "train" data...')
    data['train'] = [
        (one_hot_encode(int(raw_vector[0])), raw_vector[1:].reshape(-1, 1).astype(np.float64))
        for raw_vector in data['train']
    ]
    print('Finished preprocessing "train" data!')

    nn = NeuralNetwork(relu, [784, 128, 64, 10])

    for epoch_idx in range(NUM_EPOCHS):
        # Size should not exceed the constant "BATCH_SIZE"
        batch_gradients: list[dict[str, list[None | np.ndarray]]] = []
        batch_losses: list[float] = []
        batch_num = 0
        for sample_idx, (label, pixels) in enumerate(data['train'], 1):
            gradient_descent_performed = False

            # IMPORTANT! Make forward propagation and backward propagation are called in order
            prediction = nn.forward_propagate(pixels)
            gradients = nn.backward_propagate(label)

            batch_gradients += [gradients]
            batch_losses += [categorical_cross_entropy_loss(label, prediction)]

            # If true, perform batch gradient descent
            if len(batch_gradients) >= BATCH_SIZE or sample_idx == len(data['train']):
                batch_num += 1
                gradient_descent_performed = True
                num_layers = len(batch_gradients[0]['dW'])

                # The scaled (by learning rate) batch-averaged gradient for the weights and biases, at each layer;
                # e.g., batch_estimate['dW'][2] stores the average dW2 np.ndarray of the last batch's backpropagations
                batch_estimate: dict[str, list[None | np.ndarray]] = {
                    'dW': [None] + [
                        LEARNING_RATE * np.mean(
                            [batch_gradient['dW'][layer_idx] for batch_gradient in batch_gradients],
                            axis=0
                        )
                        for layer_idx in range(1, num_layers)
                    ],
                    'db': [None] + [
                        LEARNING_RATE * np.mean(
                            [batch_gradient['db'][layer_idx] for batch_gradient in batch_gradients],
                            axis=0
                        )
                        for layer_idx in range(1, num_layers)
                    ]
                }

                for layer_idx in range(1, num_layers):
                    nn.W[layer_idx] -= batch_estimate['dW'][layer_idx]
                    nn.b[layer_idx] -= batch_estimate['db'][layer_idx]

                print(
<<<<<<< HEAD
                    f'Epoch #{epoch_idx + 1}, Sample #{sample_idx}{f', Batch #{batch_num}, Batch Average Loss: {sum(batch_losses) / len(batch_losses)}' if gradient_descent_performed else ''}'
=======
                    f'Epoch #{epoch_idx}, Sample #{sample_idx}{f', Batch #{batch_num}, Batch Average Loss: {sum(batch_losses) / len(batch_losses)}' if gradient_descent_performed else ''}'
>>>>>>> 0cf489b9
                )

                batch_gradients = []
                batch_losses = []

    num_correct = 0
    for label, pixels in data['test']:
        prediction = nn.forward_propagate(pixels)
        if one_hot_decode(prediction) == one_hot_decode(label): num_correct += 1

    print(f'Accuracy: {100 * num_correct / len(data['test'])}% ({num_correct}/{len(data['test'])})')<|MERGE_RESOLUTION|>--- conflicted
+++ resolved
@@ -190,11 +190,7 @@
                     nn.b[layer_idx] -= batch_estimate['db'][layer_idx]
 
                 print(
-<<<<<<< HEAD
-                    f'Epoch #{epoch_idx + 1}, Sample #{sample_idx}{f', Batch #{batch_num}, Batch Average Loss: {sum(batch_losses) / len(batch_losses)}' if gradient_descent_performed else ''}'
-=======
                     f'Epoch #{epoch_idx}, Sample #{sample_idx}{f', Batch #{batch_num}, Batch Average Loss: {sum(batch_losses) / len(batch_losses)}' if gradient_descent_performed else ''}'
->>>>>>> 0cf489b9
                 )
 
                 batch_gradients = []
